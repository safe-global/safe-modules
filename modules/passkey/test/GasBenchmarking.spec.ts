--- conflicted
+++ resolved
@@ -1,13 +1,9 @@
 import { expect } from 'chai'
 import { deployments, ethers } from 'hardhat'
 
-<<<<<<< HEAD
+import * as ERC1271 from './utils/erc1271'
 import { WebAuthnCredentials } from '../test/utils/webauthn'
 import { decodePublicKey, encodeWebAuthnSignature } from '../src/utils/webauthn'
-=======
-import * as ERC1271 from './utils/erc1271'
-import { WebAuthnCredentials, decodePublicKey, encodeWebAuthnSignature } from './utils/webauthn'
->>>>>>> 89c46b2c
 import { IP256Verifier } from '../typechain-types'
 
 describe('Gas Benchmarking [@bench]', function () {

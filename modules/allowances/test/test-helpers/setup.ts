import { SignerWithAddress } from '@nomicfoundation/hardhat-ethers/signers'
import hre from 'hardhat'

<<<<<<< HEAD
import { AllowanceModule__factory, ITestSafe__factory, TestToken, TestToken__factory } from '../../typechain-types'
=======
import { AllowanceModule__factory, ISafeTest__factory, TestToken, TestToken__factory } from '../../typechain-types'
>>>>>>> bc76ffd2

import deploySafeProxy from './deploySafeProxy'
import deploySingletons from './deploySingletons'
import execTransaction from './execSafeTransaction'

export default async function setup() {
  const [owner, alice, bob, deployer, relayer] = await hre.ethers.getSigners()

  const { safeProxyFactoryAddress, safeMastercopyAddress, allowanceModuleAddress } = await deploySingletons(deployer)

  const safeAddress = await deploySafeProxy(safeProxyFactoryAddress, safeMastercopyAddress, owner.address, deployer)
  const token = await deployTestToken(deployer)

  // both the safe and the allowance work by signature
  // connect the contracts to a signer that has funds
  // but isn't safe owner, or allowance spender
<<<<<<< HEAD
  const safe = ITestSafe__factory.connect(safeAddress, relayer)
=======
  const safe = ISafeTest__factory.connect(safeAddress, relayer)
>>>>>>> bc76ffd2
  const allowanceModule = AllowanceModule__factory.connect(allowanceModuleAddress, relayer)

  // fund the safe
  await token.transfer(safeAddress, 1000)

  // enable Allowance as mod
  await execTransaction(safe, await safe.enableModule.populateTransaction(allowanceModuleAddress), owner)

  return {
    // the deployed safe
    safe,
    // singletons
    allowanceModule,
    // test token
    token,
    // some signers
    owner,
    alice,
    bob,
  }
}

async function deployTestToken(minter: SignerWithAddress): Promise<TestToken> {
  const factory: TestToken__factory = await hre.ethers.getContractFactory('TestToken', minter)
  return await factory.connect(minter).deploy()
}<|MERGE_RESOLUTION|>--- conflicted
+++ resolved
@@ -1,11 +1,7 @@
 import { SignerWithAddress } from '@nomicfoundation/hardhat-ethers/signers'
 import hre from 'hardhat'
 
-<<<<<<< HEAD
-import { AllowanceModule__factory, ITestSafe__factory, TestToken, TestToken__factory } from '../../typechain-types'
-=======
 import { AllowanceModule__factory, ISafeTest__factory, TestToken, TestToken__factory } from '../../typechain-types'
->>>>>>> bc76ffd2
 
 import deploySafeProxy from './deploySafeProxy'
 import deploySingletons from './deploySingletons'
@@ -22,11 +18,7 @@
   // both the safe and the allowance work by signature
   // connect the contracts to a signer that has funds
   // but isn't safe owner, or allowance spender
-<<<<<<< HEAD
-  const safe = ITestSafe__factory.connect(safeAddress, relayer)
-=======
   const safe = ISafeTest__factory.connect(safeAddress, relayer)
->>>>>>> bc76ffd2
   const allowanceModule = AllowanceModule__factory.connect(allowanceModuleAddress, relayer)
 
   // fund the safe

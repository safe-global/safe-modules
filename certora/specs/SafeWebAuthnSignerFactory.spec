--- conflicted
+++ resolved
@@ -59,81 +59,6 @@
 
 /*
 ┌─────────────────────────────────────────────────────────────────────────────────────────────────────────────────────┐
-<<<<<<< HEAD
-│ Deterministic address in get signer (Proved)                                                                        │
-└─────────────────────────────────────────────────────────────────────────────────────────────────────────────────────┘
-*/
-rule deterministicSigner()
-{
-    env e1;
-    env e2;
-
-    uint x;
-    uint y;
-    P256.Verifiers verifier;
-
-    address signer = getSigner(e1, x, y, verifier);
-
-    assert signer == getSigner(e2, x, y, verifier);
-}
-
-/*
-┌─────────────────────────────────────────────────────────────────────────────────────────────────────────────────────┐
-│ Correctness of Signer Creation. (Cant called twice and override) (Bug CERT-6252)                                           │
-└─────────────────────────────────────────────────────────────────────────────────────────────────────────────────────┘
-*/
-
-ghost mathint numOfCreation;
-ghost mapping(address => uint) address_map;
-ghost bool validValue;
-
-hook EXTCODESIZE(address addr) uint v {
-    require address_map[addr] == v;
-    validValue = addr <= max_uint160;
-}
-
-hook CREATE2(uint value, uint offset, uint length, bytes32 salt) address v {
-    numOfCreation = numOfCreation + 1;
-    address_map[v] = length;
-}
-
-rule SignerCreationCantOverride()
-{
-    env e;
-    require numOfCreation == 0;
-
-    uint x;
-    uint y;
-    P256.Verifiers verifier;
-
-    address a = getSigner(e, x, y, verifier);
-    require address_map[a] == 0;
-
-    createSigner(e, x, y, verifier);
-    createSigner@withrevert(e, x, y, verifier);
-
-    assert numOfCreation < 2;
-}
-
-rule ValidValue()
-{
-    env e;
-    require !validValue;
-
-    uint x;
-    uint y;
-    P256.Verifiers verifier;
-
-    createSigner(e, x, y, verifier);
-    createSigner@withrevert(e, x, y, verifier);
-    
-    satisfy validValue;
-}
-
-/*
-┌─────────────────────────────────────────────────────────────────────────────────────────────────────────────────────┐
-=======
->>>>>>> 021d60d8
 │ Has no code integrity  (Proved)                                                                                     │
 └─────────────────────────────────────────────────────────────────────────────────────────────────────────────────────┘
 */
@@ -174,8 +99,8 @@
     bytes4 magic2 = isValidSignatureForSigner@withrevert(e2, message, signature, x, y, verifier);
     bool secondRevert = lastReverted;
 
-<<<<<<< HEAD
-    assert (magic1 == MAGIC_VALUE()) <=> (magic2 == MAGIC_VALUE());
+    assert firstRevert == secondRevert;
+    assert (!firstRevert && !secondRevert) => (magic1 == MAGIC_VALUE()) <=> (magic2 == MAGIC_VALUE());
 }
 
 rule getSignerRevertingConditions {
@@ -189,8 +114,4 @@
     getSigner@withrevert(e, x, y, verifiers);
 
     assert lastReverted <=> triedTransferringEth;
-=======
-    assert firstRevert == secondRevert;
-    assert (!firstRevert && !secondRevert) => (magic1 == MAGIC_VALUE()) <=> (magic2 == MAGIC_VALUE());
->>>>>>> 021d60d8
 }
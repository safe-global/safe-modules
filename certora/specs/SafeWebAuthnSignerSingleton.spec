--- conflicted
+++ resolved
@@ -95,9 +95,14 @@
     satisfy (magicValue_hashed == to_bytes4(0x20c13b0b) && magicValue_message == to_bytes4(0x1626ba7e));
 }
 
-rule isValidSignatureRevertingConditions {
+/*
+┌─────────────────────────────────────────────────────────────────────────────────────────────────────────────────────┐
+│ Once signer passed isValidSignature it will never fail on it after any call                                         │
+└─────────────────────────────────────────────────────────────────────────────────────────────────────────────────────┘
+*/
+
+rule verifyIsValidSignatureWillContinueToSucceed(){
     env e;
-<<<<<<< HEAD
     require e.msg.value == 0;
 
     method f;
@@ -119,7 +124,10 @@
     
     satisfy (!firstReverted && firstVerified == to_bytes4(0x1626ba7e));
     satisfy true;
-=======
+}
+
+rule isValidSignatureRevertingConditions {
+    env e;
     bytes32 message;
 
     WebAuthn.Signature sigStruct;
@@ -131,5 +139,4 @@
     isValidSignature@withrevert(e, message, signature);
 
     assert lastReverted <=> (triedTransferringEth || dataLengthInsufficient);
->>>>>>> e6f8e21f
 }
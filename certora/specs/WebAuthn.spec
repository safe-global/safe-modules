--- conflicted
+++ resolved
@@ -134,7 +134,7 @@
 
 /*
 ┌─────────────────────────────────────────────────────────────────────────────────────────────────────────────────────┐
-│ CastSignature Canonical Deterministic Decoding (Violated (Timeout CERT-6341))                                       |
+│ CastSignature Canonical Deterministic Decoding                                                                      |
 └─────────────────────────────────────────────────────────────────────────────────────────────────────────────────────┘
 */
 
@@ -171,12 +171,7 @@
     isValid, decodedSignature = castSignature(e, encodeSig);
     bool length_is_correct = encodeSig.length <= encodeSignature(e, decodedSignature).length;
 
-<<<<<<< HEAD
     assert isValid <=> length_is_correct;
-=======
-    assert compareSignatures(e, structSignature, decodedSignature) => (
-        isValid <=> encodeSig.length <= encodeSignature(e, structSignature).length
-    );
 }
 
 /*
@@ -278,5 +273,4 @@
     verifySignature@withrevert(e, challenge, signature, authenticatorFlags, x, y, verifiers);
 
     assert lastReverted <=> (triedTransferringEth || dataLengthInsufficient);
->>>>>>> 8e82a69b
 }
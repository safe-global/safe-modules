using SafeWebAuthnSignerProxy as proxy;
using SafeWebAuthnSignerSingleton as singleton;

methods{
    function getSigner(uint256 x, uint256 y, P256.Verifiers v) internal returns (address) => getSignerGhost(x, y, v);
    function createSigner(uint256, uint256, P256.Verifiers) external returns (address);
    function hasNoCode(address) external returns (bool) envfree;
}

// Summary is correct only if the unique signer rule is proved spec GetSigner
ghost getSignerGhost(uint256, uint256, P256.Verifiers) returns address {
    axiom forall uint256 x1. forall uint256 y1. forall P256.Verifiers v1.
    forall uint256 x2. forall uint256 y2. forall P256.Verifiers v2.
    (getSignerGhost(x1, y1, v1) == getSignerGhost(x2, y2, v2)) <=> (x1 == x2 && y1 == y2 && v1 == v2); 
}

definition MAGIC_VALUE() returns bytes4 = to_bytes4(0x1626ba7e);

/*
┌─────────────────────────────────────────────────────────────────────────────────────────────────────────────────────┐
│ Singleton implementation never change (Proved)                                                                      │
└─────────────────────────────────────────────────────────────────────────────────────────────────────────────────────┘
*/
rule singletonNeverChanges()
{
    env e;
    method f;
    calldataarg args;
    address currentSingleton = currentContract.SINGLETON;

    f(e, args);

    assert currentSingleton == currentContract.SINGLETON;
}

/*
┌─────────────────────────────────────────────────────────────────────────────────────────────────────────────────────┐
│ createSigner and getSigner always returns the same address   (Proved under assumption)                              │
└─────────────────────────────────────────────────────────────────────────────────────────────────────────────────────┘
*/

rule createAndGetSignerEquivalence(){
    env e;

    uint256 createX;
    uint256 createY;
    P256.Verifiers createVerifier;

    address signer1 = createSigner(e, createX, createY, createVerifier);

    uint256 getX;
    uint256 getY;
    P256.Verifiers getVerifier;
    
    address signer2 = getSigner(e, getX, getY, getVerifier);
    
    assert signer1 == signer2 <=> (createX == getX && createY == getY && createVerifier == getVerifier);
}

/*
┌─────────────────────────────────────────────────────────────────────────────────────────────────────────────────────┐
│ Correctness of Signer Creation. (Cant called twice and override) (Bug CERT-6252)                                           │
└─────────────────────────────────────────────────────────────────────────────────────────────────────────────────────┘
*/

ghost mathint numOfCreation;
ghost mapping(address => uint) address_map;

hook EXTCODESIZE(address addr) uint v{
    require address_map[addr] == v;
}

hook CREATE2(uint value, uint offset, uint length, bytes32 salt) address v{
    numOfCreation = numOfCreation + 1;
    address_map[v] = length;
}

rule SignerCreationCantOverride()
{
    env e;
    require numOfCreation == 0;

    uint x;
    uint y;
    P256.Verifiers verifier;

    address a = getSigner(e, x, y, verifier);
    require address_map[a] == 0;

    createSigner(e, x, y, verifier);
    createSigner@withrevert(e, x, y, verifier);

    assert numOfCreation < 2;
}

/*
┌─────────────────────────────────────────────────────────────────────────────────────────────────────────────────────┐
│ Has no code integrity  (Proved)                                                                                     │
└─────────────────────────────────────────────────────────────────────────────────────────────────────────────────────┘
*/
rule hasNoCodeIntegrity()
{
    address a;
    assert (a == proxy) => !hasNoCode(a);
}

/*
┌─────────────────────────────────────────────────────────────────────────────────────────────────────────────────────┐
│ isValidSignatureForSigner equiv to first deploying the signer with the factory, and then                            |
|     verifying the signature with it directly (CERT-6221)                                                            │
└─────────────────────────────────────────────────────────────────────────────────────────────────────────────────────┘
*/
rule createAndVerifyEQtoIsValidSignatureForSigner()
{
    env e;
    uint x;
    uint y;
    P256.Verifiers verifier;
    bytes signature;
    bytes32 message;

    storage s = lastStorage;

    bytes4 magic1 = isValidSignatureForSigner(e, message, signature, x, y, verifier);

    bytes4 magic2 = createAndVerify(e, message, signature, x, y, verifier) at s;

    assert magic1 == magic2;
}

/*
┌─────────────────────────────────────────────────────────────────────────────────────────────────────────────────────┐
│ isValidSignatureForSigner Consistency (Proved)                                                                        │
└─────────────────────────────────────────────────────────────────────────────────────────────────────────────────────┘
*/

rule isValidSignatureForSignerConsistency()
{
    env e;
    env e1;
    env e2;
    require e1.msg.value == 0 && e2.msg.value == 0;
    
    method f;
    calldataarg args;

    uint x;
    uint y;
    P256.Verifiers verifier;
    
    bytes signature;
    bytes32 message;

    bytes4 magic1 = isValidSignatureForSigner@withrevert(e1, message, signature, x, y, verifier);
    bool firstRevert = lastReverted;

    f(e, args);

    bytes4 magic2 = isValidSignatureForSigner@withrevert(e2, message, signature, x, y, verifier);
    bool secondRevert = lastReverted;

    assert firstRevert == secondRevert;
    assert (!firstRevert && !secondRevert) => (magic1 == MAGIC_VALUE()) <=> (magic2 == MAGIC_VALUE());
}

<<<<<<< HEAD

/*
┌─────────────────────────────────────────────────────────────────────────────────────────────────────────────────────┐
│ isValidSignatureForSigner Integrity (Violated)                                                                      │
└─────────────────────────────────────────────────────────────────────────────────────────────────────────────────────┘
*/

rule isValidSignatureForSignerIntegrity()
{
    env e;

    uint x;
    uint y;
    P256.Verifiers verifier;
    bytes signature;
    bytes32 message;

    bytes4 magic1 = isValidSignatureForSigner(e, message, signature, x, y, verifier);
    
    satisfy magic1 == MAGIC_VALUE();
=======
rule getSignerRevertingConditions {
    env e;
    uint256 x;
    uint256 y;
    P256.Verifiers verifiers;

    bool triedTransferringEth = e.msg.value != 0;

    getSigner@withrevert(e, x, y, verifiers);

    assert lastReverted <=> triedTransferringEth;
>>>>>>> 08594cca
}<|MERGE_RESOLUTION|>--- conflicted
+++ resolved
@@ -163,7 +163,6 @@
     assert (!firstRevert && !secondRevert) => (magic1 == MAGIC_VALUE()) <=> (magic2 == MAGIC_VALUE());
 }
 
-<<<<<<< HEAD
 
 /*
 ┌─────────────────────────────────────────────────────────────────────────────────────────────────────────────────────┐
@@ -184,7 +183,9 @@
     bytes4 magic1 = isValidSignatureForSigner(e, message, signature, x, y, verifier);
     
     satisfy magic1 == MAGIC_VALUE();
-=======
+}
+
+
 rule getSignerRevertingConditions {
     env e;
     uint256 x;
@@ -196,5 +197,4 @@
     getSigner@withrevert(e, x, y, verifiers);
 
     assert lastReverted <=> triedTransferringEth;
->>>>>>> 08594cca
 }
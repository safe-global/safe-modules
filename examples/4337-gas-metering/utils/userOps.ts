import dotenv from 'dotenv'
<<<<<<< HEAD
import type { Address } from 'abitype'
import { fromHex, parseEther, type PrivateKeyAccount, formatEther, Hex } from 'viem'
=======
import { fromHex, parseEther, type Hex, type PrivateKeyAccount, type Address, formatEther } from 'viem'
>>>>>>> 894ac3f9
import { encodeCallData } from './safe'
import { EIP712_SAFE_OPERATION_TYPE } from './type'
import { Alchemy } from 'alchemy-sdk'
import { setTimeout } from 'timers/promises'
import { generateTransferCallData, getERC20Balance, getERC20Decimals, mintERC20Token } from './erc20'
import { generateMintingCallData } from './erc721'
import { transferETH } from './nativeTransfer'

dotenv.config()

export const txTypes = ['account', 'erc20', 'erc721', 'native-transfer']

export type UserOperation = {
  sender: Address
  nonce: bigint
  factory?: Address
  factoryData?: Hex
  callData: Hex
  callGasLimit: bigint
  verificationGasLimit: bigint
  preVerificationGas: bigint
  maxFeePerGas: bigint
  maxPriorityFeePerGas: bigint
  paymaster?: Address
  paymasterVerificationGasLimit?: bigint
  paymasterPostOpGasLimit?: bigint
  paymasterData?: Hex
  signature: Hex
  initCode?: never
  paymasterAndData?: never
}

// Sponsored User Operation Data
export type suoData = {
  preVerificationGas: any
  callGasLimit: any
  verificationGasLimit: any
  paymasterAndData: any
  maxFeePerGas: any
  maxPriorityFeePerGas: any
}

export type gasData = {
  preVerificationGas: any
  callGasLimit: any
  verificationGasLimit: any
}

export const submitUserOperationPimlico = async (
  userOperation: UserOperation,
  bundlerClient: any,
  entryPointAddress: string,
  chain: string,
) => {
  const userOperationHash = await bundlerClient.sendUserOperation({
    userOperation,
    entryPoint: entryPointAddress,
  })
  console.log(`UserOperation submitted. Hash: ${userOperationHash}`)
  console.log(`UserOp Link: https://jiffyscan.xyz/userOpHash/${userOperationHash}?network=` + chain + '\n')

  console.log('Querying for receipts...')
  let receipt = await bundlerClient.getUserOperationReceipt({
    hash: userOperationHash,
  })
  while (receipt == null) {
    await setTimeout(10000) // Sometimes it takes time to index.
    receipt = await bundlerClient.getUserOperationReceipt({
      hash: userOperationHash,
    })
  }
  console.log(`Receipt found!\nTransaction hash: ${receipt.receipt.transactionHash}`)
  if (chain == 'base-sepolia') {
    console.log(`Transaction Link: https://sepolia.basescan.org/tx/${receipt.receipt.transactionHash}`)
  } else {
    console.log(`Transaction Link: https://${chain}.etherscan.io/tx/${receipt.receipt.transactionHash}`)
  }
  console.log(`\nGas Used (Account or Paymaster): ${receipt.actualGasUsed}`)
  console.log(`Gas Used (Transaction): ${receipt.receipt.gasUsed}\n`)
}

export const signUserOperation = async (
  userOperation: UserOperation,
  signer: PrivateKeyAccount,
  chainID: number,
  entryPointAddress: `0x${string}`,
  safe4337ModuleAddress: `0x${string}`,
) => {
  const signatures = [
    {
      signer: signer.address,
      data: await signer.signTypedData({
        domain: {
          chainId: chainID,
          verifyingContract: safe4337ModuleAddress,
        },
        types: EIP712_SAFE_OPERATION_TYPE,
        primaryType: 'SafeOp',
        message: {
          safe: userOperation.sender,
          nonce: userOperation.nonce,
          initCode: userOperation.factory ? userOperation.factory + (userOperation.factoryData ?? '').slice(2) : '0x',
          callData: userOperation.callData,
          verificationGasLimit: userOperation.verificationGasLimit,
          callGasLimit: userOperation.callGasLimit,
          preVerificationGas: userOperation.preVerificationGas,
          maxPriorityFeePerGas: userOperation.maxPriorityFeePerGas,
          maxFeePerGas: userOperation.maxFeePerGas,
          paymasterAndData: userOperation.paymasterData,
          validAfter: '0x000000000000',
          validUntil: '0x000000000000',
          entryPoint: entryPointAddress,
        },
      }),
    },
  ]

  signatures.sort((left, right) => left.signer.toLowerCase().localeCompare(right.signer.toLowerCase()))

  let signatureBytes: Address = '0x000000000000000000000000'
  for (const sig of signatures) {
    signatureBytes += sig.data.slice(2)
  }

  return signatureBytes
}

export const getGasValuesFromAlchemyPaymaster = async (
  policyID: string | undefined,
  entryPointAddress: `0x${string}`,
  sponsoredUserOperation: UserOperation,
  chain: string,
  apiKey: string,
) => {
  const gasOptions = {
    method: 'POST',
    headers: { accept: 'application/json', 'content-type': 'application/json' },
    body: JSON.stringify({
      id: 1,
      jsonrpc: '2.0',
      method: 'alchemy_requestGasAndPaymasterAndData',
      params: [
        {
          policyId: policyID,
          entryPoint: entryPointAddress,
          dummySignature: sponsoredUserOperation.signature,
          userOperation: {
            sender: sponsoredUserOperation.sender,
            nonce: '0x' + sponsoredUserOperation.nonce.toString(16),
            initCode: sponsoredUserOperation.initCode,
            callData: sponsoredUserOperation.callData,
          },
        },
      ],
    }),
  }

  let rv
  let responseValues
  await fetch('https://eth-' + chain + '.g.alchemy.com/v2/' + apiKey, gasOptions)
    .then((response) => response.json())
    .then((response) => (responseValues = response))
    .catch((err) => console.error(err))
  console.log('\nReceived Paymaster Data from Alchemy.')

  if (responseValues && responseValues['result']) {
    rv = responseValues['result'] as suoData
  }
  return rv
}

export const getFeeValuesFromAlchemy = async (chain: string, apiKey: string) => {
  const feeOptions = {
    method: 'POST',
    headers: { accept: 'application/json', 'content-type': 'application/json' },
    body: JSON.stringify({
      id: 1,
      jsonrpc: '2.0',
      method: 'rundler_maxPriorityFeePerGas',
    }),
  }

  let responseValues
  await fetch('https://eth-' + chain + '.g.alchemy.com/v2/' + apiKey, feeOptions)
    .then((response) => response.json())
    .then((response) => (responseValues = response))
    .catch((err) => console.error(err))
  console.log('\nReceived Fee Data from Alchemy.')

  let rvFee
  if (responseValues && responseValues['result']) {
    rvFee = responseValues['result'] as bigint
  }
  return rvFee as bigint
}

export const getMaxFeePerGas = async (alchemy: Alchemy, maxPriorityFeePerGas: bigint) => {
  let maxFeePerGas

  // Get the latest Block Number
  const latestBlockNum = await alchemy.core.getBlockNumber()

  // Get latest Block Details
  const rvBlock = await alchemy.core.getBlock(latestBlockNum)
  if (rvBlock && rvBlock.baseFeePerGas) {
    maxFeePerGas = ((BigInt(rvBlock.baseFeePerGas._hex) + BigInt(maxPriorityFeePerGas)) * 15n) / 10n // Adding a buffer. Recommended is atleast 50%.
    // https://docs.alchemy.com/reference/bundler-api-fee-logic
  }

  return ('0x' + maxFeePerGas?.toString(16)) as any
}

export const getGasValuesFromAlchemy = async (
  entryPointAddress: `0x${string}`,
  sponsoredUserOperation: UserOperation,
  chain: string,
  apiKey: string,
) => {
  const gasOptions = {
    method: 'POST',
    headers: { accept: 'application/json', 'content-type': 'application/json' },
    body: JSON.stringify({
      id: 1,
      jsonrpc: '2.0',
      method: 'eth_estimateUserOperationGas',
      params: [
        {
          sender: sponsoredUserOperation.sender,
          nonce: '0x' + sponsoredUserOperation.nonce.toString(16),
          initCode: sponsoredUserOperation.initCode,
          callData: sponsoredUserOperation.callData,
          callGasLimit: '0x1',
          verificationGasLimit: '0x1',
          preVerificationGas: '0x1',
          maxFeePerGas: sponsoredUserOperation.maxFeePerGas.toString(16),
          maxPriorityFeePerGas: sponsoredUserOperation.maxPriorityFeePerGas.toString(16),
          signature: sponsoredUserOperation.signature,
          paymasterAndData: '0x',
        },
        entryPointAddress,
      ],
    }),
  }

  let responseValues
  await fetch('https://eth-' + chain + '.g.alchemy.com/v2/' + apiKey, gasOptions)
    .then((response) => response.json())
    .then((response) => (responseValues = response))
    .catch((err) => console.error(err))
  console.log('\nReceived Gas Data from Alchemy.')

  let rvGas
  if (responseValues && responseValues['result']) {
    rvGas = responseValues['result'] as gasData
  }

  return rvGas
}

export const submitUserOperationAlchemy = async (
  entryPointAddress: `0x${string}`,
  sponsoredUserOperation: UserOperation,
  chain: string,
  apiKey: string,
) => {
  const options = {
    method: 'POST',
    headers: { accept: 'application/json', 'content-type': 'application/json' },
    body: JSON.stringify({
      id: 1,
      jsonrpc: '2.0',
      method: 'eth_sendUserOperation',
      params: [
        {
          sender: sponsoredUserOperation.sender,
          nonce: '0x' + sponsoredUserOperation.nonce.toString(16),
          initCode: sponsoredUserOperation.initCode,
          callData: sponsoredUserOperation.callData,
          callGasLimit: sponsoredUserOperation.callGasLimit.toString(16),
          verificationGasLimit: sponsoredUserOperation.verificationGasLimit.toString(16),
          preVerificationGas: sponsoredUserOperation.preVerificationGas.toString(16),
          maxFeePerGas: sponsoredUserOperation.maxFeePerGas.toString(16),
          maxPriorityFeePerGas: sponsoredUserOperation.maxPriorityFeePerGas.toString(16),
          signature: sponsoredUserOperation.signature,
          paymasterAndData: sponsoredUserOperation.paymasterAndData,
        },
        entryPointAddress,
      ],
    }),
  }

  let responseValues
  await fetch('https://eth-' + chain + '.g.alchemy.com/v2/' + apiKey, options)
    .then((response) => response.json())
    .then((response) => (responseValues = response))
    .catch((err) => console.error(err))

  if (responseValues && responseValues['result']) {
    console.log('UserOperation submitted. Hash:', responseValues['result'])
    console.log('UserOp Link: https://jiffyscan.xyz/userOpHash/' + responseValues['result'] + '?network=' + chain)

    const hashOptions = {
      method: 'POST',
      headers: {
        accept: 'application/json',
        'content-type': 'application/json',
      },
      body: JSON.stringify({
        id: 1,
        jsonrpc: '2.0',
        method: 'eth_getUserOperationReceipt',
        params: [responseValues['result']],
        entryPoint: entryPointAddress,
      }),
    }
    let runOnce = true

    while (responseValues['result'] == null || runOnce) {
      await setTimeout(25000)
      await fetch('https://eth-' + chain + '.g.alchemy.com/v2/' + apiKey, hashOptions)
        .then((response) => response.json())
        .then((response) => (responseValues = response))
        .catch((err) => console.error(err))
      runOnce = false
    }

    if (responseValues['result'] && responseValues['result']['receipt']['transactionHash']) {
      console.log('\nTransaction Link: https://' + chain + '.etherscan.io/tx/' + responseValues['result']['receipt']['transactionHash'])
      const actualGasUsed = fromHex(responseValues['result']['actualGasUsed'], 'number')
      const gasUsed = fromHex(responseValues['result']['receipt']['gasUsed'], 'number')
      console.log(`\nGas Used (Account or Paymaster): ${actualGasUsed}`)
      console.log(`Gas Used (Transaction): ${gasUsed}\n`)
    } else {
      console.log('\n' + responseValues['error'])
    }
  } else {
    if (responseValues && responseValues['error']['message']) {
      console.log('\n' + responseValues['error']['message'])
    }
  }
}

export const createCallData = async (
  chain: string,
  publicClient: any,
  signer: PrivateKeyAccount,
  txType: string,
  senderAddress: `0x${string}`,
  erc20TokenAddress: `0x${string}`,
  erc721TokenAddress: `0x${string}`,
  paymaster: string,
) => {
  let txCallData!: `0x${string}`
  if (txType == 'account') {
    txCallData = encodeCallData({
      to: senderAddress,
      data: '0x',
      value: 0n,
    })
  } else if (txType == 'erc20') {
    // Token Configurations
    const erc20Decimals = await getERC20Decimals(erc20TokenAddress, publicClient)
    const erc20Amount = 10n ** BigInt(erc20Decimals)
    let senderERC20Balance = await getERC20Balance(erc20TokenAddress, publicClient, senderAddress)
    console.log('\nSafe Wallet ERC20 Balance:', Number(senderERC20Balance / erc20Amount))

    // Trying to mint tokens (Make sure ERC20 Token Contract is mintable by anyone).
    if (senderERC20Balance < erc20Amount) {
      console.log('\nMinting ERC20 Tokens to Safe Wallet.')
      await mintERC20Token(erc20TokenAddress, publicClient, signer, senderAddress, erc20Amount, chain, paymaster)

      while (senderERC20Balance < erc20Amount) {
        await setTimeout(15000)
        senderERC20Balance = await getERC20Balance(erc20TokenAddress, publicClient, senderAddress)
      }
      console.log('\nUpdated Safe Wallet ERC20 Balance:', Number(senderERC20Balance / erc20Amount))
    }

    txCallData = encodeCallData({
      to: erc20TokenAddress,
      data: generateTransferCallData(signer.address, erc20Amount), // transfer() function call with corresponding data.
      value: 0n,
    })
  } else if (txType == 'erc721') {
    txCallData = encodeCallData({
      to: erc721TokenAddress,
      data: generateMintingCallData(signer.address), // safeMint() function call with corresponding data.
      value: 0n,
    })
  } else if (txType == 'native-transfer') {
    const weiToSend = parseEther('0.000001')
    let safeETHBalance = await publicClient.getBalance({
      address: senderAddress,
    })
    if (safeETHBalance < weiToSend) {
      console.log('\nTransferring', formatEther(weiToSend - safeETHBalance), 'ETH to Safe for native transfer.')
      await transferETH(publicClient, signer, senderAddress, weiToSend - safeETHBalance, chain, paymaster)
      while (safeETHBalance < weiToSend) {
        await setTimeout(30000) // Sometimes it takes time to index.
        safeETHBalance = await publicClient.getBalance({
          address: senderAddress,
        })
      }
      console.log('\nTransferred required ETH for the native transfer.')
    }

    txCallData = encodeCallData({
      to: signer.address,
      data: '0x',
      value: weiToSend,
    })
  }
  console.log('\nAppropriate calldata created.')
  return txCallData
}<|MERGE_RESOLUTION|>--- conflicted
+++ resolved
@@ -1,10 +1,5 @@
 import dotenv from 'dotenv'
-<<<<<<< HEAD
-import type { Address } from 'abitype'
-import { fromHex, parseEther, type PrivateKeyAccount, formatEther, Hex } from 'viem'
-=======
 import { fromHex, parseEther, type Hex, type PrivateKeyAccount, type Address, formatEther } from 'viem'
->>>>>>> 894ac3f9
 import { encodeCallData } from './safe'
 import { EIP712_SAFE_OPERATION_TYPE } from './type'
 import { Alchemy } from 'alchemy-sdk'

{
    "assert_autofinder_success": true,
    "files": [
        "certora/harnesses/SafeWebAuthnSignerFactoryHarness.sol",
        "modules/passkey/contracts/SafeWebAuthnSignerSingleton.sol",
<<<<<<< HEAD
        "modules/passkey/contracts/SafeWebAuthnSignerProxy.sol",
        "certora/harnesses/ERC20Like/DummyWeth.sol",
		"certora/harnesses/Utilities.sol",
=======
        "modules/passkey/contracts/SafeWebAuthnSignerProxy.sol"
>>>>>>> 021d60d8
    ],
    "link": [
        "SafeWebAuthnSignerFactoryHarness:SINGLETON=SafeWebAuthnSignerSingleton"
    ],
    "packages":[
        "@safe-global=node_modules/@safe-global",
        "@account-abstraction=node_modules/@account-abstraction"
    ],
    "rule_sanity": "basic",
    "solc": "solc8.23",
    "solc_via_ir": false,
    "optimistic_loop": true,
    "optimistic_hashing": true,
<<<<<<< HEAD
    "hashing_length_bound": "4694",
    "loop_iter": "144",
=======
    "loop_iter": "6",
>>>>>>> 021d60d8
    "verify": "SafeWebAuthnSignerFactoryHarness:certora/specs/SafeWebAuthnSignerFactory.spec"
}<|MERGE_RESOLUTION|>--- conflicted
+++ resolved
@@ -3,13 +3,7 @@
     "files": [
         "certora/harnesses/SafeWebAuthnSignerFactoryHarness.sol",
         "modules/passkey/contracts/SafeWebAuthnSignerSingleton.sol",
-<<<<<<< HEAD
         "modules/passkey/contracts/SafeWebAuthnSignerProxy.sol",
-        "certora/harnesses/ERC20Like/DummyWeth.sol",
-		"certora/harnesses/Utilities.sol",
-=======
-        "modules/passkey/contracts/SafeWebAuthnSignerProxy.sol"
->>>>>>> 021d60d8
     ],
     "link": [
         "SafeWebAuthnSignerFactoryHarness:SINGLETON=SafeWebAuthnSignerSingleton"
@@ -23,11 +17,6 @@
     "solc_via_ir": false,
     "optimistic_loop": true,
     "optimistic_hashing": true,
-<<<<<<< HEAD
-    "hashing_length_bound": "4694",
-    "loop_iter": "144",
-=======
     "loop_iter": "6",
->>>>>>> 021d60d8
     "verify": "SafeWebAuthnSignerFactoryHarness:certora/specs/SafeWebAuthnSignerFactory.spec"
 }
{
  "name": "@safe-global/safe-modules-example-4337-gas-metering",
  "version": "1.0.0",
  "description": "Gas Metering Analysis for Safe with 4337 Module",
  "homepage": "https://github.com/safe-global/safe-modules/4337-gas-metering",
  "license": "GPL-3.0",
  "type": "module",
  "private": true,
  "scripts": {
    "alchemy:account": "tsx ./alchemy/alchemy.ts account",
    "alchemy:account:paymaster": "tsx ./alchemy/alchemy.ts account paymaster=true",
    "alchemy:native-transfer": "tsx ./alchemy/alchemy.ts native-transfer",
    "alchemy:native-transfer:paymaster": "tsx ./alchemy/alchemy.ts native-transfer paymaster=true",
    "alchemy:erc20": "tsx ./alchemy/alchemy.ts erc20",
    "alchemy:erc20:paymaster": "tsx ./alchemy/alchemy.ts erc20 paymaster=true",
    "alchemy:erc721": "tsx ./alchemy/alchemy.ts erc721",
    "alchemy:erc721:paymaster": "tsx ./alchemy/alchemy.ts erc721 paymaster=true",
    "alchemy": "tsx ./alchemy/alchemy.ts",
<<<<<<< HEAD
    "build": "npx rimraf dist && tsc",
    "fmt": "prettier --write .",
=======
    "build": "rimraf dist && tsc",
    "fmt": "prettier --ignore-path .gitignore --write .",
>>>>>>> 4ad1f0c2
    "fmt:check": "prettier --check .",
    "lint": "eslint ./alchemy && eslint ./gelato && eslint ./pimlico && eslint ./utils",
    "gelato:account:1balance": "tsx ./gelato/gelato.ts account",
    "gelato:native-transfer:1balance": "tsx ./gelato/gelato.ts native-transfer",
    "gelato:erc20:1balance": "tsx ./gelato/gelato.ts erc20",
    "gelato:erc721:1balance": "tsx ./gelato/gelato.ts erc721",
    "pimlico:account": "tsx ./pimlico/pimlico.ts account",
    "pimlico:account:paymaster": "tsx ./pimlico/pimlico.ts account paymaster=true",
    "pimlico:native-transfer": "tsx ./pimlico/pimlico.ts native-transfer",
    "pimlico:native-transfer:paymaster": "tsx ./pimlico/pimlico.ts native-transfer paymaster=true",
    "pimlico:erc20": "tsx ./pimlico/pimlico.ts erc20",
    "pimlico:erc20:paymaster": "tsx ./pimlico/pimlico.ts erc20 paymaster=true",
    "pimlico:erc721": "tsx ./pimlico/pimlico.ts erc721",
    "pimlico:erc721:paymaster": "tsx ./pimlico/pimlico.ts erc721 paymaster=true",
    "pimlico": "tsx ./pimlico/pimlico.ts"
  },
  "repository": {
    "type": "git",
    "url": "git+https://github.com/safe-global/safe-modules.git"
  },
  "keywords": [
    "Ethereum",
    "Wallet",
    "Safe",
    "Safe module"
  ],
  "author": "@safe-global",
  "bugs": {
    "url": "https://github.com/safe-global/safe-modules/issues"
  },
  "dependencies": {
    "@alchemy/aa-accounts": "2.4.0",
    "@alchemy/aa-alchemy": "2.4.0",
    "@alchemy/aa-core": "2.3.1",
    "alchemy-sdk": "3.1.2",
    "dotenv": "16.4.4",
    "permissionless": "0.0.35",
    "viem": "2.7.9"
  },
  "devDependencies": {
    "@gelatonetwork/relay-sdk": "^5.5.6",
    "@types/node": "20.11.18",
    "tsx": "4.7.1",
    "typescript": "^5.3.3"
  }
}<|MERGE_RESOLUTION|>--- conflicted
+++ resolved
@@ -16,13 +16,8 @@
     "alchemy:erc721": "tsx ./alchemy/alchemy.ts erc721",
     "alchemy:erc721:paymaster": "tsx ./alchemy/alchemy.ts erc721 paymaster=true",
     "alchemy": "tsx ./alchemy/alchemy.ts",
-<<<<<<< HEAD
-    "build": "npx rimraf dist && tsc",
+    "build": "rimraf dist && tsc",
     "fmt": "prettier --write .",
-=======
-    "build": "rimraf dist && tsc",
-    "fmt": "prettier --ignore-path .gitignore --write .",
->>>>>>> 4ad1f0c2
     "fmt:check": "prettier --check .",
     "lint": "eslint ./alchemy && eslint ./gelato && eslint ./pimlico && eslint ./utils",
     "gelato:account:1balance": "tsx ./gelato/gelato.ts account",
